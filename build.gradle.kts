--- conflicted
+++ resolved
@@ -267,14 +267,8 @@
             resources.srcDir("$platform/${resourcesPrefix}resources")
 
             languageSettings.apply {
-<<<<<<< HEAD
-//                progressiveMode = true
-                languageVersion = "2.0"
-                apiVersion = "2.0"
-=======
-                languageVersion = kotlin_language_version
-                apiVersion = kotlin_api_version
->>>>>>> 7634839d
+                languageVersion = "2.0" //kotlin_language_version
+                apiVersion = "2.0" //kotlin_api_version
             }
         }
 
